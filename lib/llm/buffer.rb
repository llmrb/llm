--- conflicted
+++ resolved
@@ -66,22 +66,14 @@
     end
 
     def complete!(message, params)
-<<<<<<< HEAD
-      messages = [*@completed, *@pending[0..-2].map { _1[0] }]
-=======
       pendings = @pending.map { _1[0] }
       messages = [*@completed, *pendings]
->>>>>>> 524b7018
       completion = @provider.complete(
         message.content,
         message.role,
         **params.merge(messages:)
       )
-<<<<<<< HEAD
-      @completed.concat([message, completion.choices[0]])
-=======
       @completed.concat([*pendings, message, completion.choices[0]])
->>>>>>> 524b7018
       @pending.clear
     end
 
