# frozen_string_literal: true

class LLM::Anthropic
  ##
  # @private
  module Format
    require_relative "format/completion_format"

    ##
    # @param [Array<LLM::Message>] messages
    #  The messages to format
    # @return [Array<Hash>]
    def format(messages)
      messages.filter_map do
        CompletionFormat.new(_1).format
      end
    end

    private

    ##
    # @param [Hash] params
    # @return [Hash]
    def format_tools(params)
      return {} unless params and params[:tools]&.any?
      tools = params[:tools]
<<<<<<< HEAD
      {tools: tools.map { _1.respond_to?(:format) ? _1.format(self) : _1.to_h }}
=======
      {tools: tools.map { _1.respond_to?(:format) ? _1.format(self) : _1 }}
>>>>>>> c0bae901
    end
  end
end<|MERGE_RESOLUTION|>--- conflicted
+++ resolved
@@ -24,11 +24,7 @@
     def format_tools(params)
       return {} unless params and params[:tools]&.any?
       tools = params[:tools]
-<<<<<<< HEAD
-      {tools: tools.map { _1.respond_to?(:format) ? _1.format(self) : _1.to_h }}
-=======
       {tools: tools.map { _1.respond_to?(:format) ? _1.format(self) : _1 }}
->>>>>>> c0bae901
     end
   end
 end