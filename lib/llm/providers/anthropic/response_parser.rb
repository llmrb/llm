--- conflicted
+++ resolved
@@ -17,36 +17,7 @@
     #  The response body from the LLM provider
     # @return [Hash]
     def parse_completion(body)
-<<<<<<< HEAD
-      parts = body["content"]
-      texts = parts.select { _1["type"] == "text" }
-      tools = parts.select { _1["type"] == "tool_use" }
-      {
-
-        model: body["model"],
-        choices: texts.map.with_index do
-          extra = {index: _2, response: self, tool_calls: tool_calls(tools)}
-          LLM::Message.new(body["role"], _1["text"], extra)
-        end,
-        prompt_tokens: body.dig("usage", "input_tokens"),
-        completion_tokens: body.dig("usage", "output_tokens")
-      }
-=======
       CompletionParser.new(body).format(self)
->>>>>>> 8f7d85a3
-    end
-
-    private
-
-    def tool_calls(tools)
-      return [] unless tools
-      tools.filter_map do |tool|
-        OpenStruct.new(
-          id: tool["id"],
-          name: tool["name"],
-          arguments: tool["input"]
-        )
-      end
     end
   end
 end