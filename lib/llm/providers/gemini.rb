--- conflicted
+++ resolved
@@ -5,33 +5,7 @@
   # The Gemini class implements a provider for
   # [Gemini](https://ai.google.dev/)
   class Gemini < Provider
-<<<<<<< HEAD
-    module Parsable
-      def parse_embedding(raw)
-        {
-          embeddings: raw.dig("embedding", "values")
-        }
-      end
-
-      def parse_completion(raw)
-        {
-          model: raw["modelVersion"],
-          choices: raw["candidates"].map do
-            LLM::Message.new(
-              _1.dig("content", "role"),
-              _1.dig("content", "parts", 0, "text")
-            )
-          end,
-          prompt_tokens: raw.dig("usageMetadata", "promptTokenCount"),
-          completion_tokens: raw.dig("usageMetadata", "candidatesTokenCount")
-        }
-      end
-    end
-
-    include Parsable
-=======
     require_relative "gemini/response_parser"
->>>>>>> d53e12b5
 
     HOST = "generativelanguage.googleapis.com"
     PATH = "/v1beta/models"
