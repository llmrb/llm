# frozen_string_literal: true

module LLM
  ##
  # The Gemini class implements a provider for
  # [Gemini](https://ai.google.dev/).
  #
  # The Gemini provider can accept multiple inputs (text, images,
  # audio, and video). The inputs can be provided inline via the
  # prompt for files under 20MB or via the Gemini Files API for
  # files that are over 20MB
  #
  # @example
  #   #!/usr/bin/env ruby
  #   require "llm"
  #
  #   llm = LLM.gemini(ENV["KEY"])
<<<<<<< HEAD
  #   conversation = LLM::Conversation.new(llm).lazy
  #   conversation.chat LLM::File("/images/capybara.png")
  #   conversation.chat "Describe the image"
  #   message = conversation.last_message
  #   print "[#{message.role}]", message.content, "\n"
  # @example
  #   #!/usr/bin/env ruby
  #   require "llm"
  #
  #   llm  = LLM.gemini(ENV["KEY"])
  #   chat = LLM::Conversation.new(llm).lazy
  #   chat.chat ["Describe the image", LLM::File("/images/capybara.png")]
  #   message = conversation.last_message
  #   print "[#{message.role}]", message.content, "\n"
=======
  #   bot = LLM::Chat.new(llm).lazy
  #   bot.chat LLM::File("/images/capybara.png")
  #   bot.chat "Describe the image"
  #   bot.messages.select(&:assistant?).each { print "[#{_1.role}]", _1.content, "\n" }
>>>>>>> 3e447a20
  class Gemini < Provider
    require_relative "gemini/error_handler"
    require_relative "gemini/response_parser"
    require_relative "gemini/format"
    require_relative "gemini/images"
    require_relative "gemini/files"
    include Format

    HOST = "generativelanguage.googleapis.com"

    ##
    # @param secret (see LLM::Provider#initialize)
    def initialize(secret, **)
      super(secret, host: HOST, **)
    end

    ##
    # Provides an embedding
    # @param input (see LLM::Provider#embed)
    # @param model (see LLM::Provider#embed)
    # @param params (see LLM::Provider#embed)
    # @raise (see LLM::HTTPClient#request)
    # @return (see LLM::Provider#embed)
    def embed(input, model: "text-embedding-004", **params)
      path = ["/v1beta/models/#{model}", "embedContent?key=#{@secret}"].join(":")
      req = Net::HTTP::Post.new(path, headers)
      req.body = JSON.dump({content: {parts: [{text: input}]}})
      res = request(@http, req)
      Response::Embedding.new(res).extend(response_parser)
    end

    ##
    # Provides an interface to the chat completions API
    # @see https://ai.google.dev/api/generate-content#v1beta.models.generateContent Gemini docs
    # @param prompt (see LLM::Provider#complete)
    # @param role (see LLM::Provider#complete)
    # @param model (see LLM::Provider#complete)
    # @param params (see LLM::Provider#complete)
    # @example (see LLM::Provider#complete)
    # @raise (see LLM::HTTPClient#request)
    # @return (see LLM::Provider#complete)
    def complete(prompt, role = :user, model: "gemini-1.5-flash", **params)
      path     = ["/v1beta/models/#{model}", "generateContent?key=#{@secret}"].join(":")
      req      = Net::HTTP::Post.new(path, headers)
      messages = [*(params.delete(:messages) || []), LLM::Message.new(role, prompt)]
      req.body = JSON.dump({contents: format(messages)})
      res      = request(@http, req)
      Response::Completion.new(res).extend(response_parser)
    end

    ##
    # Provides an interface to Gemini's image generation API
    # @see https://ai.google.dev/gemini-api/docs/image-generation Gemini docs
    # @return [see LLM::Gemini::Images]
    def images
      LLM::Gemini::Images.new(self)
    end

    ##
    # Provides an interface to Gemini's file management API
    # @see https://ai.google.dev/gemini-api/docs/files Gemini docs
    def files
      LLM::Gemini::Files.new(self)
    end

    ##
    # @return (see LLM::Provider#assistant_role)
    def assistant_role
      "model"
    end

    ##
    # @return (see LLM::Provider#models)
    def models
      @models ||= load_models!("gemini")
    end

    private

    def headers
      {
        "Content-Type" => "application/json"
      }
    end

    def response_parser
      LLM::Gemini::ResponseParser
    end

    def error_handler
      LLM::Gemini::ErrorHandler
    end
  end
end<|MERGE_RESOLUTION|>--- conflicted
+++ resolved
@@ -15,27 +15,18 @@
   #   require "llm"
   #
   #   llm = LLM.gemini(ENV["KEY"])
-<<<<<<< HEAD
-  #   conversation = LLM::Conversation.new(llm).lazy
-  #   conversation.chat LLM::File("/images/capybara.png")
-  #   conversation.chat "Describe the image"
-  #   message = conversation.last_message
-  #   print "[#{message.role}]", message.content, "\n"
+  #   bot = LLM::Chat.new(llm).lazy
+  #   bot.chat LLM::File("/images/capybara.png")
+  #   bot.chat "Describe the image"
+  #   bot.messages.select(&:assistant?).each { print "[#{_1.role}]", _1.content, "\n" }
   # @example
   #   #!/usr/bin/env ruby
   #   require "llm"
   #
-  #   llm  = LLM.gemini(ENV["KEY"])
-  #   chat = LLM::Conversation.new(llm).lazy
-  #   chat.chat ["Describe the image", LLM::File("/images/capybara.png")]
-  #   message = conversation.last_message
-  #   print "[#{message.role}]", message.content, "\n"
-=======
+  #   llm = LLM.gemini(ENV["KEY"])
   #   bot = LLM::Chat.new(llm).lazy
-  #   bot.chat LLM::File("/images/capybara.png")
-  #   bot.chat "Describe the image"
+  #   bot.chat ["Describe the image", LLM::File("/images/capybara.png")]
   #   bot.messages.select(&:assistant?).each { print "[#{_1.role}]", _1.content, "\n" }
->>>>>>> 3e447a20
   class Gemini < Provider
     require_relative "gemini/error_handler"
     require_relative "gemini/response_parser"
