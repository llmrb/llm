# frozen_string_literal: true

class LLM::OpenAI
  ##
  # @private
  module ResponseParser
    ##
    # @param [Hash] body
    #  The response body from the LLM provider
    # @return [Hash]
    def parse_embedding(body)
      {
        model: body["model"],
        embeddings: body["data"].map { _1["embedding"] },
        prompt_tokens: body.dig("usage", "prompt_tokens"),
        total_tokens: body.dig("usage", "total_tokens")
      }
    end

    ##
    # @param [Hash] body
    #  The response body from the LLM provider
    # @return [Hash]
    def parse_completion(body)
      CompletionParser.new(body).format(self)
    end

    ##
    # @param [Hash] body
    #  The response body from the LLM provider
    # @return [Hash]
    def parse_output_response(body)
      {
        id: body["id"],
        model: body["model"],
        input_tokens: body.dig("usage", "input_tokens"),
        output_tokens: body.dig("usage", "output_tokens"),
        total_tokens: body.dig("usage", "total_tokens"),
        outputs: body["output"].filter_map.with_index do |output, index|
          next unless output["content"]
          extra = {
            index:, response: self,
            contents: output["content"],
            annotations: output["annotations"]
          }
          LLM::Message.new(output["role"], text(output), extra)
        end
      }
    end

    ##
    # @param [Hash] body
    #  The response body from the LLM provider
    # @return [Hash]
    def parse_image(body)
      {
        urls: body["data"].filter_map { _1["url"] },
        images: body["data"].filter_map do
          next unless _1["b64_json"]
          StringIO.new(_1["b64_json"].unpack1("m0"))
        end
      }
    end

    private

    def text(output)
      output["content"]
        .select { _1["type"] == "output_text" }
        .map { _1["text"] }
        .join("\n")
    end
<<<<<<< HEAD

    def tool_calls(tools)
      return [] unless tools
      tools.filter_map do |tool|
        function = tool["function"] || next
        OpenStruct.new(
          function.merge(
            id: tool["id"],
            arguments: JSON.parse(function["arguments"])
          )
        )
      end
    end
=======
>>>>>>> 8f7d85a3
  end
end<|MERGE_RESOLUTION|>--- conflicted
+++ resolved
@@ -70,21 +70,5 @@
         .map { _1["text"] }
         .join("\n")
     end
-<<<<<<< HEAD
-
-    def tool_calls(tools)
-      return [] unless tools
-      tools.filter_map do |tool|
-        function = tool["function"] || next
-        OpenStruct.new(
-          function.merge(
-            id: tool["id"],
-            arguments: JSON.parse(function["arguments"])
-          )
-        )
-      end
-    end
-=======
->>>>>>> 8f7d85a3
   end
 end